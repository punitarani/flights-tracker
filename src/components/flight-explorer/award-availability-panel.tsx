--- conflicted
+++ resolved
@@ -1,22 +1,8 @@
 "use client";
 
-<<<<<<< HEAD
 import { addYears, format, parseISO, startOfToday } from "date-fns";
 import { Calendar, Loader2, Plane } from "lucide-react";
 import { useEffect, useMemo, useRef } from "react";
-=======
-import {
-  addYears,
-  format,
-  isAfter,
-  isBefore,
-  parseISO,
-  startOfDay,
-  startOfToday,
-} from "date-fns";
-import { Calendar, Loader2 } from "lucide-react";
-import { useCallback, useEffect, useMemo, useRef } from "react";
->>>>>>> dd748735
 import {
   CartesianGrid,
   Line,
@@ -133,7 +119,6 @@
   );
 }
 
-<<<<<<< HEAD
 type CabinSummary = {
   cabin: string;
   cabinKey: "economy" | "premium_economy" | "business" | "first";
@@ -196,8 +181,6 @@
   );
 }
 
-=======
->>>>>>> dd748735
 export function AwardAvailabilityPanel({
   originAirport,
   destinationAirport,
